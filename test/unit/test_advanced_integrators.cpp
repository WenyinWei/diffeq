#include <gtest/gtest.h>
#include <vector>
#include <array>
#include <cmath>
#include <iostream>
#include <chrono>

// Include the full diffeq library (includes timeout functionality)
#include <diffeq.hpp>

// Test system: dy/dt = -y (exact solution: y(t) = y0 * exp(-t))
void exponential_decay(double t, const std::vector<double>& y, std::vector<double>& dydt) {
    dydt[0] = -y[0];
}

// Test system: Van der Pol oscillator (stiff for large mu)
class VanderPolOscillator {
public:
    explicit VanderPolOscillator(double mu) : mu_(mu) {}
    
    void operator()(double t, const std::vector<double>& y, std::vector<double>& dydt) {
        dydt[0] = y[1];
        dydt[1] = mu_ * (1 - y[0]*y[0]) * y[1] - y[0];
    }
    
private:
    double mu_;
};

// Test system: Lorenz system (chaotic)
void lorenz_system(double t, const std::vector<double>& y, std::vector<double>& dydt) {
    const double sigma = 10.0;
    const double rho = 28.0;
    const double beta = 8.0/3.0;
    
    dydt[0] = sigma * (y[1] - y[0]);
    dydt[1] = y[0] * (rho - y[2]) - y[1];
    dydt[2] = y[0] * y[1] - beta * y[2];
}

// Fixed-size array test
void exponential_decay_array(double t, const std::array<double, 1>& y, std::array<double, 1>& dydt) {
    dydt[0] = -y[0];
}

class IntegratorTest : public ::testing::Test {
protected:
    void SetUp() override {
        // Test parameters
        y0_vector_ = {1.0};
        y0_array_ = {1.0};
        t_start_ = 0.0;
        t_end_ = 1.0;
        dt_ = 0.1;
        tolerance_ = 1e-3;
    }
    
    double analytical_solution(double t) {
        return std::exp(-t);
    }
    
    std::vector<double> y0_vector_;
    std::array<double, 1> y0_array_;
    double t_start_, t_end_, dt_, tolerance_;
};



TEST_F(IntegratorTest, RK4IntegratorVector) {
    diffeq::RK4Integrator<std::vector<double>> integrator(exponential_decay);
    
    auto y = y0_vector_;
    integrator.set_time(t_start_);
    integrator.integrate(y, dt_, t_end_);
    
    double exact = analytical_solution(t_end_);
    EXPECT_NEAR(y[0], exact, tolerance_);
}

TEST_F(IntegratorTest, RK4IntegratorArray) {
    diffeq::RK4Integrator<std::array<double, 1>> integrator(exponential_decay_array);
    
    auto y = y0_array_;
    integrator.set_time(t_start_);
    integrator.integrate(y, dt_, t_end_);
    
    double exact = analytical_solution(t_end_);
    EXPECT_NEAR(y[0], exact, tolerance_);
}

TEST_F(IntegratorTest, RK23IntegratorAdaptive) {
    diffeq::RK23Integrator<std::vector<double>> integrator(exponential_decay, 1e-6, 1e-9);
    
    auto y = y0_vector_;
    integrator.set_time(t_start_);
    integrator.integrate(y, dt_, t_end_);
    
    double exact = analytical_solution(t_end_);
    EXPECT_NEAR(y[0], exact, 1e-5);
}

TEST_F(IntegratorTest, RK45IntegratorAdaptive) {
    diffeq::RK45Integrator<std::vector<double>> integrator(exponential_decay, 1e-6, 1e-9);
    
    auto y = y0_vector_;
    integrator.set_time(t_start_);
    integrator.integrate(y, dt_, t_end_);
    
    double exact = analytical_solution(t_end_);
    EXPECT_NEAR(y[0], exact, 1e-6);
}

TEST_F(IntegratorTest, DOP853IntegratorAdaptive) {
    diffeq::DOP853Integrator<std::vector<double>> integrator(exponential_decay, 1e-6, 1e-9);
    
    auto y = y0_vector_;
    integrator.set_time(t_start_);
    integrator.integrate(y, dt_, t_end_);
    
    double exact = analytical_solution(t_end_);
    EXPECT_NEAR(y[0], exact, 1e-6);
}


TEST_F(IntegratorTest, BDFIntegratorStiff) {
    // Test with a mildly stiff system
    VanderPolOscillator vdp(5.0);  // Moderately stiff
    
    diffeq::BDFIntegrator<std::vector<double>> integrator(
        [&vdp](double t, const std::vector<double>& y, std::vector<double>& dydt) {
            vdp(t, y, dydt);
        }, 1e-6, 1e-9);
    
    std::vector<double> y = {1.0, 0.0};  // Initial conditions
    integrator.set_time(0.0);
    
    // This should not throw for a well-conditioned problem
    EXPECT_NO_THROW({
        integrator.integrate(y, 0.1, 1.0);
    });
    
    // Basic sanity check - solution should be bounded
    EXPECT_LT(std::abs(y[0]), 10.0);
    EXPECT_LT(std::abs(y[1]), 10.0);
}

TEST_F(IntegratorTest, BDFIntegratorMultistep) {
    diffeq::BDFIntegrator<std::vector<double>> integrator(exponential_decay, 1e-6, 1e-9, 3);
    
    auto y = y0_vector_;
    integrator.set_time(t_start_);
    integrator.integrate(y, dt_, t_end_);
    
    double exact = analytical_solution(t_end_);
    EXPECT_NEAR(y[0], exact, 1e-3);
}

TEST_F(IntegratorTest, LSODAIntegratorAutomatic) {
    diffeq::LSODAIntegrator<std::vector<double>> integrator(exponential_decay, 1e-6, 1e-9);
    
    auto y = y0_vector_;
    integrator.set_time(t_start_);
    integrator.integrate(y, dt_, t_end_);
    
    double exact = analytical_solution(t_end_);
    EXPECT_NEAR(y[0], exact, 1e-5);
    
    // Should start with Adams method for non-stiff problem
    // Note: get_current_method() may not be available in current implementation
}

TEST_F(IntegratorTest, LSODAStiffnessSwitching) {
    // Test with Van der Pol oscillator that becomes stiff
    VanderPolOscillator vdp(10.0);  // Stiff system
    
    diffeq::LSODAIntegrator<std::vector<double>> integrator(
        [&vdp](double t, const std::vector<double>& y, std::vector<double>& dydt) {
            vdp(t, y, dydt);
        }, 1e-6, 1e-9);
    
    // Note: set_stiffness_detection_frequency may not be available in current implementation
    
    std::vector<double> y = {1.0, 0.0};
    integrator.set_time(0.0);
    
    // Run integration - should automatically switch to BDF when stiffness is detected
    EXPECT_NO_THROW({
        integrator.integrate(y, 0.01, 0.5);
    });
    
    // Solution should be bounded
    EXPECT_LT(std::abs(y[0]), 10.0);
    EXPECT_LT(std::abs(y[1]), 10.0);
}

TEST_F(IntegratorTest, LorenzSystemChaotic) {
    // Test all integrators on Lorenz system with reduced time interval and timeout protection
    std::vector<double> y0 = {1.0, 1.0, 1.0};
    double t_end = 0.5;  // Reduced from 2.0 to 0.5 seconds for faster testing
    double dt = 0.01;
    const std::chrono::seconds TIMEOUT{3};  // 3-second timeout per integrator
    
    // RK4
    {
        diffeq::RK4Integrator<std::vector<double>> integrator(lorenz_system);
        auto y = y0;
        integrator.set_time(0.0);
        
        bool completed = diffeq::integrate_with_timeout(integrator, y, dt, t_end, TIMEOUT);
        ASSERT_TRUE(completed) << "RK4 integration timed out after " << TIMEOUT.count() << " seconds";
        
        // Just check solution is bounded (Lorenz attractor is bounded)
        EXPECT_LT(std::abs(y[0]), 50.0);
        EXPECT_LT(std::abs(y[1]), 50.0);
        EXPECT_LT(std::abs(y[2]), 50.0);
    }
    
    // RK45
    {
<<<<<<< HEAD
        diffeq::integrators::ode::RK45Integrator<std::vector<double>> integrator(lorenz_system, 1e-6, 1e-9);
=======
        diffeq::RK45Integrator<std::vector<double>> integrator(lorenz_system, 1e-8, 1e-12);
>>>>>>> d136ea94
        auto y = y0;
        integrator.set_time(0.0);
        
        bool completed = diffeq::integrate_with_timeout(integrator, y, dt, t_end, TIMEOUT);
        ASSERT_TRUE(completed) << "RK45 integration timed out after " << TIMEOUT.count() << " seconds";
        
        EXPECT_LT(std::abs(y[0]), 50.0);
        EXPECT_LT(std::abs(y[1]), 50.0);
        EXPECT_LT(std::abs(y[2]), 50.0);
    }
    
    // LSODA
    {
<<<<<<< HEAD
        diffeq::integrators::ode::LSODA<std::vector<double>> integrator(lorenz_system, 1e-6, 1e-9);
=======
        diffeq::LSODAIntegrator<std::vector<double>> integrator(lorenz_system, 1e-8, 1e-12);
>>>>>>> d136ea94
        auto y = y0;
        integrator.set_time(0.0);
        
        bool completed = diffeq::integrate_with_timeout(integrator, y, dt, t_end, TIMEOUT);
        ASSERT_TRUE(completed) << "LSODA integration timed out after " << TIMEOUT.count() << " seconds";
        
        EXPECT_LT(std::abs(y[0]), 50.0);
        EXPECT_LT(std::abs(y[1]), 50.0);
        EXPECT_LT(std::abs(y[2]), 50.0);
    }
}

TEST_F(IntegratorTest, ToleranceSettings) {
    diffeq::RK45Integrator<std::vector<double>> integrator(exponential_decay);
    
    // Test different tolerance levels
    std::vector<std::pair<double, double>> tolerances = {
        {1e-3, 1e-6}, {1e-6, 1e-9}, {1e-9, 1e-12}
    };
    
    for (auto [rtol, atol] : tolerances) {
        integrator.set_tolerances(rtol, atol);
        
        auto y = y0_vector_;
        integrator.set_time(t_start_);
        integrator.integrate(y, dt_, t_end_);
        
        double exact = analytical_solution(t_end_);
        double error = std::abs(y[0] - exact);
        
        // Error should be roughly proportional to tolerance
        EXPECT_LT(error, rtol * 10);  // Allow some margin
    }
}

// Performance comparison test (just check they all run) with timeout protection
TEST_F(IntegratorTest, PerformanceComparison) {
    std::vector<double> y0 = {1.0, 1.0, 1.0};
    double t_end = 0.2;  // Reduced from 1.0 to 0.2 seconds for faster testing
    double dt = 0.01;    // Increased from 0.001 to 0.01 for faster testing
    const std::chrono::seconds TIMEOUT{2};  // 2-second timeout per integrator
    
    // Test that all integrators can handle the same problem
    {
        diffeq::RK4Integrator<std::vector<double>> integrator(lorenz_system);
        auto y = y0;
        integrator.set_time(0.0);
        
        bool completed = diffeq::integrate_with_timeout(integrator, y, dt, t_end, TIMEOUT);
        EXPECT_TRUE(completed) << "RK4 performance test timed out";
    }
    
    {
        diffeq::RK23Integrator<std::vector<double>> integrator(lorenz_system);
        auto y = y0;
        integrator.set_time(0.0);
        
        bool completed = diffeq::integrate_with_timeout(integrator, y, dt, t_end, TIMEOUT);
        EXPECT_TRUE(completed) << "RK23 performance test timed out";
    }
    
    {
        diffeq::RK45Integrator<std::vector<double>> integrator(lorenz_system);
        auto y = y0;
        integrator.set_time(0.0);
        
        bool completed = diffeq::integrate_with_timeout(integrator, y, dt, t_end, TIMEOUT);
        EXPECT_TRUE(completed) << "RK45 performance test timed out";
    }
    
    {
        diffeq::BDFIntegrator<std::vector<double>> integrator(lorenz_system);
        auto y = y0;
        integrator.set_time(0.0);
        
        bool completed = diffeq::integrate_with_timeout(integrator, y, dt, t_end, TIMEOUT);
        EXPECT_TRUE(completed) << "BDF performance test timed out";
    }
    
    {
        diffeq::LSODAIntegrator<std::vector<double>> integrator(lorenz_system);
        auto y = y0;
        integrator.set_time(0.0);
        
        bool completed = diffeq::integrate_with_timeout(integrator, y, dt, t_end, TIMEOUT);
        EXPECT_TRUE(completed) << "LSODA performance test timed out";
    }
}

int main(int argc, char** argv) {
    ::testing::InitGoogleTest(&argc, argv);
    return RUN_ALL_TESTS();
}<|MERGE_RESOLUTION|>--- conflicted
+++ resolved
@@ -217,11 +217,8 @@
     
     // RK45
     {
-<<<<<<< HEAD
-        diffeq::integrators::ode::RK45Integrator<std::vector<double>> integrator(lorenz_system, 1e-6, 1e-9);
-=======
         diffeq::RK45Integrator<std::vector<double>> integrator(lorenz_system, 1e-8, 1e-12);
->>>>>>> d136ea94
+
         auto y = y0;
         integrator.set_time(0.0);
         
@@ -235,11 +232,8 @@
     
     // LSODA
     {
-<<<<<<< HEAD
-        diffeq::integrators::ode::LSODA<std::vector<double>> integrator(lorenz_system, 1e-6, 1e-9);
-=======
         diffeq::LSODAIntegrator<std::vector<double>> integrator(lorenz_system, 1e-8, 1e-12);
->>>>>>> d136ea94
+
         auto y = y0;
         integrator.set_time(0.0);
         
